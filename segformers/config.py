config = {
    'dir_data': './data',
    'dir_ckpt': './ckpt',
    'seed': 0,
    'n_epochs': 50,
    'optimizer': {
        'lr': 0.0,
    },

    'scheduler': {
        'T_0': 50,
        'T_mult': 1,
        'eta_max': 0.0001,
        'T_up': 5,
        'gamma': 0.5,
    },

    'wandb': {
        'project': 'DA',
        'name': 'SegFormer-b5_512_MultiScale_Full_FocalLoss'
    }
}

config_dann = {
    'dir_data': './data',
    'dir_ckpt': './ckpt',
    'seed': 0,
    'n_epochs': 500,
    'optimizer': {
        'lr': 0.0,
    },
    'optimizer_D': {
        'lr': 0.0001,
    },
    'scheduler': {
        'T_0': 50,
        'T_mult': 1,
        'eta_max': 0.0001,
        'T_up': 5,
        'gamma': 0.5,
    },
    'scheduler_D': {
            'T_0': 50,
            'T_mult': 1,
            'eta_max': 0.001,
            'T_up': 5,
            'gamma': 0.5,
        },
    
    'wandb': {
        'project': 'DA',
<<<<<<< HEAD
        'name': 'SegFormer-DANN (No fisheye)'
=======
        'name': 'SegFormer-DANN2'
>>>>>>> d714ec3b
    }
}


pseudo_labeling_config = {
    'dir_data': './data',
    'dir_ckpt': './ckpt',
    'seed': 0,
    'n_epochs': 4,
    'optimizer': {
        'lr': 0.0,
    },

    'scheduler': {
        'T_0': 4,
        'T_mult': 1,
        'eta_max': 0.00001,
        'T_up': 4,
        'gamma': 0.5,
    },

    'wandb': {
        'project': 'DA',
        'name': 'SegFormer-b5_512_PseudoLabeling'
    }
}<|MERGE_RESOLUTION|>--- conflicted
+++ resolved
@@ -49,11 +49,7 @@
     
     'wandb': {
         'project': 'DA',
-<<<<<<< HEAD
-        'name': 'SegFormer-DANN (No fisheye)'
-=======
         'name': 'SegFormer-DANN2'
->>>>>>> d714ec3b
     }
 }
 
